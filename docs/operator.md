<<<<<<< HEAD
# Operator

The operator consists of both a web interface and a webserver. 
The operator is meant to be used by Formula Student officials to control and keep track of what is happening in the simulation.
From this web interface, the official can launch and exit the simulator, select teams and events, start, stop and reset the car and view all ogs received by the webserver.
All these logs are also stored in log files, in the case that the operator crashes.

**The operator is primarily used during competition by officials. You don't need this for development and testing.**
Refer to the [how-to-simulate](how-to-simulate.md) and [how-to-develop](how-to-develop.md) guide first.
=======
 # Operator
 The operator consists of both a web interface and a webserver. 
 The operator is meant to be used by Formula Student officials to control and keep track of what is happening in the simulation.
 From this web interface, the official can launch and exit the simulator, select teams and events, start, stop and reset the car and view all logs received by the webserver.
 All these logs are stored in log files, in the case that the operator crashes.
>>>>>>> e52c4b51

![Operator](images/operator.png)

## Team config
The operator uses the `team_config.json` file located in the `/config` folder to load all team specific configuration settings into the simulator. This includes the name of each team and their car settings. Whenever the simulation is started via the operator's web interface, the selected team's car settings are written to the `settings.json` file located in the main folder of the repository. This allows the operator to quickly switch between teams during competition. The contents of the `team_config.json` file are also used to dynamically load the team selector buttons.  
Note that the `team_config.json` file included in this repository is an example file. The `team_config.json` used during competition will be confidential. 

## Logs
Whenever a mission starts, a log file is created in the `/operator/logs` folder. All logs received by the webserver will be written to this log file, as long as the mission is ongoing. All log files are named using the following naming convention:  
`{team_name}_{mission}_{date}_{time}.txt`

## Prerequisites

The operator only works on windows with wsl.
The operator and unreal engine simulator will run in Windows, the ros bridge will run in wsl.
Before we start you must build the ros workspace in wsl and clone the repo in windows.

+ [Flask](https://flask.palletsprojects.com/en/1.1.x/) - A Python web application framework.
+ [Flask-Classful](http://flask-classful.teracy.org/) - An extension that adds class based views to Flask

To install all dependencies, run the following command inside the `/operator` folder:
```bash
$ pip install -r requirements.txt
```

You must have a packaged simulator downloaded.
The operator will launch the game when instructed by the user via the web gui.
Go to the [releases](https://github.com/FS-Online/Driverless-Competition-Simulator/releases) and download the latest version.
Extract the zip to the `simulator` folder.
The result should be that the following file and folders exist inside the `simulator` folder:
* FSDS.exe
* FSOnline/
* Engine/
The [how-to-develop guide](how-to-develop.md) guide describes how to create an export.

## Usage
To start the web server, run the following command in the `/operator` folder:
```bash
$ python webserver.py
```
By default, the web interface runs on `http://localhost:5000`.<|MERGE_RESOLUTION|>--- conflicted
+++ resolved
@@ -1,20 +1,13 @@
-<<<<<<< HEAD
 # Operator
 
 The operator consists of both a web interface and a webserver. 
 The operator is meant to be used by Formula Student officials to control and keep track of what is happening in the simulation.
-From this web interface, the official can launch and exit the simulator, select teams and events, start, stop and reset the car and view all ogs received by the webserver.
-All these logs are also stored in log files, in the case that the operator crashes.
+From this web interface, the official can launch and exit the simulator, select teams and events, start, stop and reset the car and view all logs received by the webserver.
+All these logs are stored in log files, in the case that the operator crashes.
 
 **The operator is primarily used during competition by officials. You don't need this for development and testing.**
 Refer to the [how-to-simulate](how-to-simulate.md) and [how-to-develop](how-to-develop.md) guide first.
-=======
- # Operator
- The operator consists of both a web interface and a webserver. 
- The operator is meant to be used by Formula Student officials to control and keep track of what is happening in the simulation.
- From this web interface, the official can launch and exit the simulator, select teams and events, start, stop and reset the car and view all logs received by the webserver.
- All these logs are stored in log files, in the case that the operator crashes.
->>>>>>> e52c4b51
+
 
 ![Operator](images/operator.png)
 
