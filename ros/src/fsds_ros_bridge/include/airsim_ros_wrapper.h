--- conflicted
+++ resolved
@@ -1,262 +1,253 @@
-#include "common/common_utils/StrictMode.hpp"
-STRICT_MODE_OFF //todo what does this do?
-#ifndef RPCLIB_MSGPACK
-#define RPCLIB_MSGPACK clmdep_msgpack
-#endif // !RPCLIB_MSGPACK
-#include "rpc/rpc_error.h"
-    STRICT_MODE_ON
-
-#include "statistics.h"
-#include "airsim_settings_parser.h"
-#include "common/AirSimSettings.hpp"
-#include "common/common_utils/FileSystem.hpp"
-#include "ros/ros.h"
-#include "sensors/imu/ImuBase.hpp"
-#include "vehicles/car/api/CarRpcLibClient.hpp"
-#include "yaml-cpp/yaml.h"
-#include <fsds_ros_bridge/GPSYaw.h>
-#include <fsds_ros_bridge/ControlCommand.h>
-#include <fsds_ros_bridge/Reset.h>
-#include <fsds_ros_bridge/GoSignal.h>
-#include <fsds_ros_bridge/FinishedSignal.h>
-#include <chrono>
-#include <cv_bridge/cv_bridge.h>
-#include <geometry_msgs/PoseStamped.h>
-#include <geometry_msgs/TransformStamped.h>
-#include <geometry_msgs/Twist.h>
-#include <image_transport/image_transport.h>
-#include <iostream>
-#include <math.h>
-#include <math_common.h>
-#include <nav_msgs/Odometry.h>
-#include <opencv2/opencv.hpp>
-#include <ros/callback_queue.h>
-#include <ros/console.h>
-#include <sensor_msgs/CameraInfo.h>
-#include <sensor_msgs/distortion_models.h>
-#include <sensor_msgs/Image.h>
-#include <sensor_msgs/image_encodings.h>
-#include <sensor_msgs/Imu.h>
-#include <sensor_msgs/NavSatFix.h>
-#include <sensor_msgs/PointCloud2.h>
-#include <std_srvs/Empty.h>
-#include <tf2/LinearMath/Matrix3x3.h>
-#include <tf2/LinearMath/Quaternion.h>
-#include <tf2_geometry_msgs/tf2_geometry_msgs.h>
-#include <tf2_ros/static_transform_broadcaster.h>
-#include <tf2_ros/transform_broadcaster.h>
-#include <tf2_ros/transform_listener.h>
-#include <unordered_map>
-#include <fstream>
-#include <jsoncpp/json/json.h>
-#include <curl/curl.h>
-// #include "nodelet/nodelet.h"
-#define printVariableNameAndValue(x) std::cout << "The name of variable **" << (#x) << "** and the value of variable is => " << x << "\n"
-
-    // todo move airlib typedefs to separate header file?
-    typedef msr::airlib::ImageCaptureBase::ImageRequest ImageRequest;
-typedef msr::airlib::ImageCaptureBase::ImageResponse ImageResponse;
-typedef msr::airlib::ImageCaptureBase::ImageType ImageType;
-typedef msr::airlib::AirSimSettings::CaptureSetting CaptureSetting;
-typedef msr::airlib::AirSimSettings::VehicleSetting VehicleSetting;
-typedef msr::airlib::AirSimSettings::CameraSetting CameraSetting;
-typedef msr::airlib::AirSimSettings::LidarSetting LidarSetting;
-typedef msr::airlib::CarApiBase CarApiBase;
-
-struct SimpleMatrix
-{
-    int rows;
-    int cols;
-    double *data;
-
-    SimpleMatrix(int rows, int cols, double *data)
-        : rows(rows), cols(cols), data(data)
-    {
-    }
-};
-
-class AirsimROSWrapper
-{
-public:
-    AirsimROSWrapper(const ros::NodeHandle& nh, const ros::NodeHandle& nh_private, const std::string& host_ip);
-    ~AirsimROSWrapper(){};
-
-    void initialize_airsim();
-    void initialize_ros();
-    void initialize_statistics();
-
-    // std::vector<ros::CallbackQueue> callback_queues_;
-    ros::AsyncSpinner img_async_spinner_;
-    ros::AsyncSpinner lidar_async_spinner_;
-    bool is_used_lidar_timer_cb_queue_;
-    bool is_used_img_timer_cb_queue_;
-
-    ros::Time first_ros_ts;
-    int64_t first_unreal_ts = -1;
-
-private:
-    // STATISTICS objects (where possible,
-    // the convention of RpcCall+Statistics
-    // or Pub/Sub name + _statistics
-    // for naming is followed)
-    // These instances need to be initialized elsewhere than where they are declared (ie not here)
-    ros_bridge::Statistics setCarControlsStatistics;
-    ros_bridge::Statistics getGpsDataStatistics;
-    ros_bridge::Statistics getCarStateStatistics;
-    ros_bridge::Statistics getImuStatistics;
-    std::vector<ros_bridge::Statistics> simGetImagesVecStatistics;
-    std::vector<ros_bridge::Statistics> getLidarDataVecStatistics;
-    ros_bridge::Statistics control_cmd_sub_statistics;
-    ros_bridge::Statistics global_gps_pub_statistics;
-    ros_bridge::Statistics odom_pub_statistics;
-    std::vector<ros_bridge::Statistics> cam_pub_vec_statistics;
-    std::vector<ros_bridge::Statistics> lidar_pub_vec_statistics;
-    ros_bridge::Statistics imu_pub_statistics;
-    
-    // create std::vector<Statistics*> which I can use to iterate over all these options 
-    // and apply common operations such as print, reset
-    // std::vector<ros_bridge::Statistics*> statistics_obj_ptr;
-
-    // Print all statistics
-    void PrintStatistics();
-
-    // Reset statistics
-    void ResetStatistics();
-
-    /// ROS timer callbacks
-    void img_response_timer_cb(const ros::TimerEvent& event); // update images from airsim_client_ every nth sec
-    void odom_cb(const ros::TimerEvent& event);    // update drone state from airsim_client_ every nth sec
-    void gps_timer_cb(const ros::TimerEvent& event);
-    void imu_timer_cb(const ros::TimerEvent& event);
-    void statictf_cb(const ros::TimerEvent& event);
-    void car_control_cb(const fsds_ros_bridge::ControlCommand::ConstPtr& msg, const std::string& vehicle_name);
-    void lidar_timer_cb(const ros::TimerEvent& event);
-    void statistics_timer_cb(const ros::TimerEvent& event);
-    void go_signal_timer_cb(const ros::TimerEvent& event);
-
-    /// ROS subscriber callbacks
-    void finished_signal_cb(fsds_ros_bridge::FinishedSignalConstPtr msg);
-
-    ros::Time make_ts(uint64_t unreal_ts);
-    // void set_zero_vel_cmd();
-
-    /// ROS service callbacks
-    bool reset_srv_cb(fsds_ros_bridge::Reset::Request& request, fsds_ros_bridge::Reset::Response& response);
-
-    /// camera helper methods
-    sensor_msgs::CameraInfo generate_cam_info(const std::string& camera_name, const CameraSetting& camera_setting, const CaptureSetting& capture_setting) const;
-    cv::Mat manual_decode_depth(const ImageResponse& img_response) const;
-
-    sensor_msgs::ImagePtr get_img_msg_from_response(const ImageResponse& img_response, const ros::Time curr_ros_time, const std::string frame_id);
-    sensor_msgs::ImagePtr get_depth_img_msg_from_response(const ImageResponse& img_response, const ros::Time curr_ros_time, const std::string frame_id);
-
-    void process_and_publish_img_response(const std::vector<ImageResponse>& img_response_vec, const int img_response_idx, const std::string& vehicle_name);
-
-    // methods which parse setting json ang generate ros pubsubsrv
-    void create_ros_pubs_from_settings_json();
-    void append_static_camera_tf(const std::string& vehicle_name, const std::string& camera_name, const CameraSetting& camera_setting);
-    void append_static_lidar_tf(const std::string& vehicle_name, const std::string& lidar_name, const LidarSetting& lidar_setting);
-    void append_static_vehicle_tf(const std::string& vehicle_name, const VehicleSetting& vehicle_setting);
-    void set_nans_to_zeros_in_pose(VehicleSetting& vehicle_setting) const;
-    void set_nans_to_zeros_in_pose(const VehicleSetting& vehicle_setting, CameraSetting& camera_setting) const;
-    void set_nans_to_zeros_in_pose(const VehicleSetting& vehicle_setting, LidarSetting& lidar_setting) const;
-
-    /// utils. todo parse into an Airlib<->ROS conversion class
-    tf2::Quaternion get_tf2_quat(const msr::airlib::Quaternionr& airlib_quat) const;
-    msr::airlib::Quaternionr get_airlib_quat(const geometry_msgs::Quaternion& geometry_msgs_quat) const;
-    msr::airlib::Quaternionr get_airlib_quat(const tf2::Quaternion& tf2_quat) const;
-
-    nav_msgs::Odometry get_odom_msg_from_airsim_state(const msr::airlib::CarApiBase::CarState& car_state) const;
-    fsds_ros_bridge::GPSYaw get_gps_msg_from_airsim_geo_point(const msr::airlib::GeoPoint& geo_point) const;
-    sensor_msgs::NavSatFix get_gps_sensor_msg_from_airsim_geo_point(const msr::airlib::GeoPoint& geo_point) const;
-    sensor_msgs::Imu get_imu_msg_from_airsim(const msr::airlib::ImuBase::Output& imu_data);
-    sensor_msgs::PointCloud2 get_lidar_msg_from_airsim(const std::string &lidar_name, const msr::airlib::LidarData& lidar_data) const;
-
-    // not used anymore, but can be useful in future with an unreal camera calibration environment
-    void read_params_from_yaml_and_fill_cam_info_msg(const std::string& file_name, sensor_msgs::CameraInfo& cam_info) const;
-    void convert_yaml_to_simple_mat(const YAML::Node& node, SimpleMatrix& m) const; // todo ugly
-
-private:
-    ros::ServiceServer reset_srvr_;
-<<<<<<< HEAD
-    ros::Publisher origin_geo_point_pub_;          // home geo coord of drones
-    ros::Publisher go_signal_pub_;                 // go signal
-    ros::Subscriber finished_signal_sub_;          // finished signal 
-    msr::airlib::GeoPoint origin_geo_point_;       // gps coord of unreal origin
-    fsds_ros_bridge::GPSYaw origin_geo_point_msg_; // todo duplicate
-=======
->>>>>>> ff0f55ca
-
-    std::string vehicle_name;
-
-
-    AirSimSettingsParser airsim_settings_parser_;
-    static const std::unordered_map<int, std::string> image_type_int_to_string_map_;
-    std::map<std::string, std::string> vehicle_lidar_map_;
-    std::vector<geometry_msgs::TransformStamped> static_tf_msg_vec_;
-    bool is_vulkan_; // rosparam obtained from launch file. If vulkan is being used, we BGR encoding instead of RGB
-    std::string mission_name_; // rosparam obtained from launch file
-    std::string track_name_; // rosparam obtained from launch file
-
-    msr::airlib::CarRpcLibClient airsim_client_;
-    msr::airlib::CarRpcLibClient airsim_client_images_;
-    msr::airlib::CarRpcLibClient airsim_client_lidar_;
-
-    ros::NodeHandle nh_;
-    ros::NodeHandle nh_private_;
-
-    // todo not sure if async spinners shuold be inside this class, or should be instantiated in fsds_ros_bridge.cpp, and cb queues should be public
-    // todo for multiple drones with multiple sensors, this won't scale. make it a part of MultiRotorROS?
-    ros::CallbackQueue img_timer_cb_queue_;
-    ros::CallbackQueue lidar_timer_cb_queue_;
-
-    // todo race condition
-    std::recursive_mutex car_control_mutex_;
-    // std::recursive_mutex img_mutex_;
-    // std::recursive_mutex lidar_mutex_;
-
-    /// ROS tf
-    tf2_ros::TransformBroadcaster tf_broadcaster_;
-    tf2_ros::StaticTransformBroadcaster static_tf_pub_;
-    tf2_ros::Buffer tf_buffer_;
-
-    /// ROS Timers.
-    ros::Timer airsim_img_response_timer_;
-    ros::Timer odom_update_timer_;
-    ros::Timer gps_update_timer_;
-    ros::Timer imu_update_timer_;
-    ros::Timer airsim_lidar_update_timer_;
-    ros::Timer statistics_timer_;
-<<<<<<< HEAD
-    ros::Timer go_signal_timer_;
-=======
-    ros::Timer statictf_timer_;
->>>>>>> ff0f55ca
-
-    typedef std::pair<std::vector<ImageRequest>, std::string> airsim_img_request_vehicle_name_pair;
-    std::vector<airsim_img_request_vehicle_name_pair> airsim_img_request_vehicle_name_pair_vec_;
-    std::vector<image_transport::Publisher> image_pub_vec_;
-    std::vector<ros::Publisher> cam_info_pub_vec_;
-    std::vector<ros::Publisher> lidar_pub_vec_;
-
-    std::vector<sensor_msgs::CameraInfo> camera_info_msg_vec_;
-
-    /// ROS publishers
-    ros::Publisher clock_pub_;
-    ros::Publisher odom_pub;
-    ros::Publisher global_gps_pub;
-    ros::Publisher imu_pub;
-
-    /// ROS subscribers
-    ros::Subscriber control_cmd_sub;
-
-
-    static constexpr char CAM_YML_NAME[] = "camera_name";
-    static constexpr char WIDTH_YML_NAME[] = "image_width";
-    static constexpr char HEIGHT_YML_NAME[] = "image_height";
-    static constexpr char K_YML_NAME[] = "camera_matrix";
-    static constexpr char D_YML_NAME[] = "distortion_coefficients";
-    static constexpr char R_YML_NAME[] = "rectification_matrix";
-    static constexpr char P_YML_NAME[] = "projection_matrix";
-    static constexpr char DMODEL_YML_NAME[] = "distortion_model";
+#include "common/common_utils/StrictMode.hpp"
+STRICT_MODE_OFF //todo what does this do?
+#ifndef RPCLIB_MSGPACK
+#define RPCLIB_MSGPACK clmdep_msgpack
+#endif // !RPCLIB_MSGPACK
+#include "rpc/rpc_error.h"
+    STRICT_MODE_ON
+
+#include "statistics.h"
+#include "airsim_settings_parser.h"
+#include "common/AirSimSettings.hpp"
+#include "common/common_utils/FileSystem.hpp"
+#include "ros/ros.h"
+#include "sensors/imu/ImuBase.hpp"
+#include "vehicles/car/api/CarRpcLibClient.hpp"
+#include "yaml-cpp/yaml.h"
+#include <fsds_ros_bridge/GPSYaw.h>
+#include <fsds_ros_bridge/ControlCommand.h>
+#include <fsds_ros_bridge/Reset.h>
+#include <fsds_ros_bridge/GoSignal.h>
+#include <fsds_ros_bridge/FinishedSignal.h>
+#include <chrono>
+#include <cv_bridge/cv_bridge.h>
+#include <geometry_msgs/PoseStamped.h>
+#include <geometry_msgs/TransformStamped.h>
+#include <geometry_msgs/Twist.h>
+#include <image_transport/image_transport.h>
+#include <iostream>
+#include <math.h>
+#include <math_common.h>
+#include <nav_msgs/Odometry.h>
+#include <opencv2/opencv.hpp>
+#include <ros/callback_queue.h>
+#include <ros/console.h>
+#include <sensor_msgs/CameraInfo.h>
+#include <sensor_msgs/distortion_models.h>
+#include <sensor_msgs/Image.h>
+#include <sensor_msgs/image_encodings.h>
+#include <sensor_msgs/Imu.h>
+#include <sensor_msgs/NavSatFix.h>
+#include <sensor_msgs/PointCloud2.h>
+#include <std_srvs/Empty.h>
+#include <tf2/LinearMath/Matrix3x3.h>
+#include <tf2/LinearMath/Quaternion.h>
+#include <tf2_geometry_msgs/tf2_geometry_msgs.h>
+#include <tf2_ros/static_transform_broadcaster.h>
+#include <tf2_ros/transform_broadcaster.h>
+#include <tf2_ros/transform_listener.h>
+#include <unordered_map>
+#include <fstream>
+#include <jsoncpp/json/json.h>
+#include <curl/curl.h>
+// #include "nodelet/nodelet.h"
+#define printVariableNameAndValue(x) std::cout << "The name of variable **" << (#x) << "** and the value of variable is => " << x << "\n"
+
+    // todo move airlib typedefs to separate header file?
+    typedef msr::airlib::ImageCaptureBase::ImageRequest ImageRequest;
+typedef msr::airlib::ImageCaptureBase::ImageResponse ImageResponse;
+typedef msr::airlib::ImageCaptureBase::ImageType ImageType;
+typedef msr::airlib::AirSimSettings::CaptureSetting CaptureSetting;
+typedef msr::airlib::AirSimSettings::VehicleSetting VehicleSetting;
+typedef msr::airlib::AirSimSettings::CameraSetting CameraSetting;
+typedef msr::airlib::AirSimSettings::LidarSetting LidarSetting;
+typedef msr::airlib::CarApiBase CarApiBase;
+
+struct SimpleMatrix
+{
+    int rows;
+    int cols;
+    double *data;
+
+    SimpleMatrix(int rows, int cols, double *data)
+        : rows(rows), cols(cols), data(data)
+    {
+    }
+};
+
+class AirsimROSWrapper
+{
+public:
+    AirsimROSWrapper(const ros::NodeHandle& nh, const ros::NodeHandle& nh_private, const std::string& host_ip);
+    ~AirsimROSWrapper(){};
+
+    void initialize_airsim();
+    void initialize_ros();
+    void initialize_statistics();
+
+    // std::vector<ros::CallbackQueue> callback_queues_;
+    ros::AsyncSpinner img_async_spinner_;
+    ros::AsyncSpinner lidar_async_spinner_;
+    bool is_used_lidar_timer_cb_queue_;
+    bool is_used_img_timer_cb_queue_;
+
+    ros::Time first_ros_ts;
+    int64_t first_unreal_ts = -1;
+
+private:
+    // STATISTICS objects (where possible,
+    // the convention of RpcCall+Statistics
+    // or Pub/Sub name + _statistics
+    // for naming is followed)
+    // These instances need to be initialized elsewhere than where they are declared (ie not here)
+    ros_bridge::Statistics setCarControlsStatistics;
+    ros_bridge::Statistics getGpsDataStatistics;
+    ros_bridge::Statistics getCarStateStatistics;
+    ros_bridge::Statistics getImuStatistics;
+    std::vector<ros_bridge::Statistics> simGetImagesVecStatistics;
+    std::vector<ros_bridge::Statistics> getLidarDataVecStatistics;
+    ros_bridge::Statistics control_cmd_sub_statistics;
+    ros_bridge::Statistics global_gps_pub_statistics;
+    ros_bridge::Statistics odom_pub_statistics;
+    std::vector<ros_bridge::Statistics> cam_pub_vec_statistics;
+    std::vector<ros_bridge::Statistics> lidar_pub_vec_statistics;
+    ros_bridge::Statistics imu_pub_statistics;
+    
+    // create std::vector<Statistics*> which I can use to iterate over all these options 
+    // and apply common operations such as print, reset
+    // std::vector<ros_bridge::Statistics*> statistics_obj_ptr;
+
+    // Print all statistics
+    void PrintStatistics();
+
+    // Reset statistics
+    void ResetStatistics();
+
+    /// ROS timer callbacks
+    void img_response_timer_cb(const ros::TimerEvent& event); // update images from airsim_client_ every nth sec
+    void odom_cb(const ros::TimerEvent& event);    // update drone state from airsim_client_ every nth sec
+    void gps_timer_cb(const ros::TimerEvent& event);
+    void imu_timer_cb(const ros::TimerEvent& event);
+    void statictf_cb(const ros::TimerEvent& event);
+    void car_control_cb(const fsds_ros_bridge::ControlCommand::ConstPtr& msg, const std::string& vehicle_name);
+    void lidar_timer_cb(const ros::TimerEvent& event);
+    void statistics_timer_cb(const ros::TimerEvent& event);
+    void go_signal_timer_cb(const ros::TimerEvent& event);
+
+    /// ROS subscriber callbacks
+    void finished_signal_cb(fsds_ros_bridge::FinishedSignalConstPtr msg);
+
+    ros::Time make_ts(uint64_t unreal_ts);
+    // void set_zero_vel_cmd();
+
+    /// ROS service callbacks
+    bool reset_srv_cb(fsds_ros_bridge::Reset::Request& request, fsds_ros_bridge::Reset::Response& response);
+
+    /// camera helper methods
+    sensor_msgs::CameraInfo generate_cam_info(const std::string& camera_name, const CameraSetting& camera_setting, const CaptureSetting& capture_setting) const;
+    cv::Mat manual_decode_depth(const ImageResponse& img_response) const;
+
+    sensor_msgs::ImagePtr get_img_msg_from_response(const ImageResponse& img_response, const ros::Time curr_ros_time, const std::string frame_id);
+    sensor_msgs::ImagePtr get_depth_img_msg_from_response(const ImageResponse& img_response, const ros::Time curr_ros_time, const std::string frame_id);
+
+    void process_and_publish_img_response(const std::vector<ImageResponse>& img_response_vec, const int img_response_idx, const std::string& vehicle_name);
+
+    // methods which parse setting json ang generate ros pubsubsrv
+    void create_ros_pubs_from_settings_json();
+    void append_static_camera_tf(const std::string& vehicle_name, const std::string& camera_name, const CameraSetting& camera_setting);
+    void append_static_lidar_tf(const std::string& vehicle_name, const std::string& lidar_name, const LidarSetting& lidar_setting);
+    void append_static_vehicle_tf(const std::string& vehicle_name, const VehicleSetting& vehicle_setting);
+    void set_nans_to_zeros_in_pose(VehicleSetting& vehicle_setting) const;
+    void set_nans_to_zeros_in_pose(const VehicleSetting& vehicle_setting, CameraSetting& camera_setting) const;
+    void set_nans_to_zeros_in_pose(const VehicleSetting& vehicle_setting, LidarSetting& lidar_setting) const;
+
+    /// utils. todo parse into an Airlib<->ROS conversion class
+    tf2::Quaternion get_tf2_quat(const msr::airlib::Quaternionr& airlib_quat) const;
+    msr::airlib::Quaternionr get_airlib_quat(const geometry_msgs::Quaternion& geometry_msgs_quat) const;
+    msr::airlib::Quaternionr get_airlib_quat(const tf2::Quaternion& tf2_quat) const;
+
+    nav_msgs::Odometry get_odom_msg_from_airsim_state(const msr::airlib::CarApiBase::CarState& car_state) const;
+    fsds_ros_bridge::GPSYaw get_gps_msg_from_airsim_geo_point(const msr::airlib::GeoPoint& geo_point) const;
+    sensor_msgs::NavSatFix get_gps_sensor_msg_from_airsim_geo_point(const msr::airlib::GeoPoint& geo_point) const;
+    sensor_msgs::Imu get_imu_msg_from_airsim(const msr::airlib::ImuBase::Output& imu_data);
+    sensor_msgs::PointCloud2 get_lidar_msg_from_airsim(const std::string &lidar_name, const msr::airlib::LidarData& lidar_data) const;
+
+    // not used anymore, but can be useful in future with an unreal camera calibration environment
+    void read_params_from_yaml_and_fill_cam_info_msg(const std::string& file_name, sensor_msgs::CameraInfo& cam_info) const;
+    void convert_yaml_to_simple_mat(const YAML::Node& node, SimpleMatrix& m) const; // todo ugly
+
+private:
+    ros::ServiceServer reset_srvr_;
+
+    std::string vehicle_name;
+
+
+    AirSimSettingsParser airsim_settings_parser_;
+    static const std::unordered_map<int, std::string> image_type_int_to_string_map_;
+    std::map<std::string, std::string> vehicle_lidar_map_;
+    std::vector<geometry_msgs::TransformStamped> static_tf_msg_vec_;
+    bool is_vulkan_; // rosparam obtained from launch file. If vulkan is being used, we BGR encoding instead of RGB
+    std::string mission_name_; // rosparam obtained from launch file
+    std::string track_name_; // rosparam obtained from launch file
+
+    msr::airlib::CarRpcLibClient airsim_client_;
+    msr::airlib::CarRpcLibClient airsim_client_images_;
+    msr::airlib::CarRpcLibClient airsim_client_lidar_;
+
+    ros::NodeHandle nh_;
+    ros::NodeHandle nh_private_;
+
+    // todo not sure if async spinners shuold be inside this class, or should be instantiated in fsds_ros_bridge.cpp, and cb queues should be public
+    // todo for multiple drones with multiple sensors, this won't scale. make it a part of MultiRotorROS?
+    ros::CallbackQueue img_timer_cb_queue_;
+    ros::CallbackQueue lidar_timer_cb_queue_;
+
+    // todo race condition
+    std::recursive_mutex car_control_mutex_;
+    // std::recursive_mutex img_mutex_;
+    // std::recursive_mutex lidar_mutex_;
+
+    /// ROS tf
+    tf2_ros::TransformBroadcaster tf_broadcaster_;
+    tf2_ros::StaticTransformBroadcaster static_tf_pub_;
+    tf2_ros::Buffer tf_buffer_;
+
+    /// ROS Timers.
+    ros::Timer airsim_img_response_timer_;
+    ros::Timer odom_update_timer_;
+    ros::Timer gps_update_timer_;
+    ros::Timer imu_update_timer_;
+    ros::Timer airsim_lidar_update_timer_;
+    ros::Timer statistics_timer_;
+    ros::Timer go_signal_timer_;
+    ros::Timer statictf_timer_;
+
+    typedef std::pair<std::vector<ImageRequest>, std::string> airsim_img_request_vehicle_name_pair;
+    std::vector<airsim_img_request_vehicle_name_pair> airsim_img_request_vehicle_name_pair_vec_;
+    std::vector<image_transport::Publisher> image_pub_vec_;
+    std::vector<ros::Publisher> cam_info_pub_vec_;
+    std::vector<ros::Publisher> lidar_pub_vec_;
+
+    std::vector<sensor_msgs::CameraInfo> camera_info_msg_vec_;
+
+    /// ROS publishers
+    ros::Publisher clock_pub_;
+    ros::Publisher odom_pub;
+    ros::Publisher global_gps_pub;
+    ros::Publisher imu_pub;
+    ros::Publisher go_signal_pub_;
+    
+    /// ROS subscribers
+    ros::Subscriber control_cmd_sub;
+    ros::Subscriber finished_signal_sub_;
+
+
+    static constexpr char CAM_YML_NAME[] = "camera_name";
+    static constexpr char WIDTH_YML_NAME[] = "image_width";
+    static constexpr char HEIGHT_YML_NAME[] = "image_height";
+    static constexpr char K_YML_NAME[] = "camera_matrix";
+    static constexpr char D_YML_NAME[] = "distortion_coefficients";
+    static constexpr char R_YML_NAME[] = "rectification_matrix";
+    static constexpr char P_YML_NAME[] = "projection_matrix";
+    static constexpr char DMODEL_YML_NAME[] = "distortion_model";
 };